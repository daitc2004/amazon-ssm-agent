// Copyright 2016 Amazon.com, Inc. or its affiliates. All Rights Reserved.
//
// Licensed under the Apache License, Version 2.0 (the "License"). You may not
// use this file except in compliance with the License. A copy of the
// License is located at
//
// http://aws.amazon.com/apache2.0/
//
// or in the "license" file accompanying this file. This file is distributed
// on an "AS IS" BASIS, WITHOUT WARRANTIES OR CONDITIONS OF ANY KIND,
// either express or implied. See the License for the specific language governing
// permissions and limitations under the License.

//Package fileutil contains utilities for working with the file system.
package fileutil

import (
	"bytes"
	"fmt"
	"io"
	"io/ioutil"
	"os"
	"path/filepath"
	"strings"

<<<<<<< HEAD
	"io/ioutil"
=======
	"path"
>>>>>>> 68f33c4e

	"github.com/aws/amazon-ssm-agent/agent/appconfig"
)

// DiskSpaceInfo stores the available, free, and total bytes
type DiskSpaceInfo struct {
	AvailBytes int64
	FreeBytes  int64
	TotalBytes int64
}

// DeleteFile deletes the specified file
func DeleteFile(filepath string) (err error) {
	return fs.Remove(filepath)
}

// ReadAllText reads all content from the specified file
func ReadAllText(filePath string) (text string, err error) {
	var exists = false
	exists, err = LocalFileExist(filePath)
	if err != nil || exists == false {
		return
	}

	buf := bytes.NewBuffer(nil)
	f, _ := os.Open(filePath)
	defer f.Close()
	_, err = io.Copy(buf, f)
	if err != nil {
		return
	}
	text = string(buf.Bytes())
	return
}

// WriteAllText writes all text content to the specified file
func WriteAllText(filePath string, text string) (err error) {
	f, _ := os.Create(filePath)
	defer f.Close()
	_, err = f.WriteString(text)
	return
}

// Exists returns true if the given file exists, false otherwise, ignoring any underlying error
func Exists(filePath string) bool {
	exist, _ := LocalFileExist(filePath)
	return exist
}

// LocalFileExist returns true if the given file exists, false otherwise.
func LocalFileExist(path string) (bool, error) {
	_, err := fs.Stat(path)
	if err == nil {
		return true, nil
	}
	if fs.IsNotExist(err) {
		return false, nil
	}
	return false, err
}

// BuildPath joins the orchestration directory path with valid components.
func BuildPath(root string, elements ...string) string {
	fullPath := root
	for _, element := range elements {
		fullPath = filepath.Join(fullPath, removeInvalidColon(element))
	}
	return fullPath
}

// BuildS3Path joins the root directory path with valid components.
func BuildS3Path(root string, elements ...string) string {
	fullPath := root
	for _, element := range elements {
		fullPath = path.Join(fullPath, removeInvalidColon(element))
	}
	return fullPath
}

// removeInvalidColon strips any invalid colon from plugin name.
func removeInvalidColon(pluginName string) string {
	if pluginName != "" {
		return strings.Replace(pluginName, ":", "", -1)
	}
	return pluginName
}

// MakeDirs create the directories along the path if missing.
func MakeDirs(destinationDir string) (err error) {
	// create directory
	err = fs.MkdirAll(destinationDir, appconfig.ReadWriteAccess)
	if err != nil {
		err = fmt.Errorf("failed to create directory %v. %v", destinationDir, err)
	}
	return
}

// MakeDirsWithExecuteAccess create the directories along the path if missing.
func MakeDirsWithExecuteAccess(destinationDir string) (err error) {
	// create directory
	if err = fs.MkdirAll(destinationDir, appconfig.ReadWriteExecuteAccess); err != nil {
		err = fmt.Errorf("failed to create directory %v. %v", destinationDir, err)
	}
	return
}

// IsDirectory returns true or false depending
// if given srcPath is directory or not
func IsDirectory(srcPath string) bool {

	srcFileInfo, err := fs.Stat(srcPath)
	if err != nil {
		err = fmt.Errorf("error looking up path information Path: %v, Error: %v", srcPath, err)
		return false
	}

	return srcFileInfo.Mode().IsDir()
}

// IsFile returns true or false depending if given
// srcPath is a regular file or not
func IsFile(srcPath string) bool {

	srcFileInfo, err := fs.Stat(srcPath)
	if err != nil {
		err = fmt.Errorf("error looking up path information Path: %v, Error: %v", srcPath, err)
		return false
	}

	return srcFileInfo.Mode().IsRegular()
}

// MoveFile moves file from srcPath directory to dstPath directory
// only if both directories exist
func MoveFile(filename, srcPath, dstPath string) (result bool, err error) {
	result = true
	srcFile := filepath.Join(srcPath, filename)
	dstFile := filepath.Join(dstPath, filename)

	err = fs.Rename(srcFile, dstFile)
	if err != nil {
		err = fmt.Errorf("unexpected error encountered while moving the file. Error details - %v", err)
		result = false
	}
	return
}

// WriteIntoFileWithPermissions writes into file with given file mode permissions
func WriteIntoFileWithPermissions(absolutePath, content string, perm os.FileMode) (result bool, err error) {
	result = true
	err = ioUtil.WriteFile(absolutePath, []byte(content), perm)
	if err != nil {
		err = fmt.Errorf("couldn't write into file - %v", err)
		result = false
	}
	return
}

// IsDirEmpty returns true if the given directory is empty else it returns false
func IsDirEmpty(location string) (bool, error) {
	f, err := os.Open(location)
	if err != nil {
		err = fmt.Errorf("couldn't open path - %v", err)
		return false, err
	}
	defer f.Close()

	// read in ONLY one file
	_, err = f.Readdir(1)

	// if file is EOF -> dir is empty
	// else -> dir is non-empty
	if err == io.EOF {
		return true, nil
	}
	return false, err
}

<<<<<<< HEAD
// GetDirectoryNames returns the names of all directories under a give srcPath
func GetDirectoryNames(srcPath string) (directories []string, err error) {
	if list, err := ioutil.ReadDir(srcPath); err == nil {
		directories = make([]string, 0)
		for _, fileinfo := range list {
			if fileinfo.Mode().IsDir() {
				directories = append(directories, fileinfo.Name())
			}
		}
	}
	return
}

// GetFileNames returns the names of all non-directories under a give srcPath
func GetFileNames(srcPath string) (files []string, err error) {
	if list, err := ioutil.ReadDir(srcPath); err == nil {
		files = make([]string, 0)
		for _, fileinfo := range list {
			if !fileinfo.Mode().IsDir() {
				files = append(files, fileinfo.Name())
			}
		}
	}
	return
=======
// ReadDir returns files within the given location
func ReadDir(location string) ([]os.FileInfo, error) {
	files := []os.FileInfo{}
	if location == "" {
		return files, fmt.Errorf("location cannot be empty")
	}
	return ioutil.ReadDir(location)
>>>>>>> 68f33c4e
}<|MERGE_RESOLUTION|>--- conflicted
+++ resolved
@@ -20,14 +20,9 @@
 	"io"
 	"io/ioutil"
 	"os"
+	"path"
 	"path/filepath"
 	"strings"
-
-<<<<<<< HEAD
-	"io/ioutil"
-=======
-	"path"
->>>>>>> 68f33c4e
 
 	"github.com/aws/amazon-ssm-agent/agent/appconfig"
 )
@@ -206,7 +201,6 @@
 	return false, err
 }
 
-<<<<<<< HEAD
 // GetDirectoryNames returns the names of all directories under a give srcPath
 func GetDirectoryNames(srcPath string) (directories []string, err error) {
 	if list, err := ioutil.ReadDir(srcPath); err == nil {
@@ -231,7 +225,8 @@
 		}
 	}
 	return
-=======
+}
+
 // ReadDir returns files within the given location
 func ReadDir(location string) ([]os.FileInfo, error) {
 	files := []os.FileInfo{}
@@ -239,5 +234,4 @@
 		return files, fmt.Errorf("location cannot be empty")
 	}
 	return ioutil.ReadDir(location)
->>>>>>> 68f33c4e
 }